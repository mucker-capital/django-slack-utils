# django-slack-utils [![Build Status](https://travis-ci.com/startmatter/django-slack-utils.svg?branch=master)](https://travis-ci.com/startmatter/django-slack-utils) [![Coverage Status](https://coveralls.io/repos/github/startmatter/django-slack-utils/badge.svg?branch=master)](https://coveralls.io/github/startmatter/django-slack-utils?branch=master)

Django-slack-utils is helper application to handle Slack requests. 

It supports verification through `HTTP_X_SLACK_SIGNATURE` and `HTTP_X_SLACK_REQUEST_TIMESTAMP`.

## Installation
Add the following to your `settings.py`
```python
INSTALLED_APPS = [
    ...
    'slack_utils',
]

SLACK_SIGNING_SECRET = 'your signing secret from Slack'

```

## Usage

### View decorator
<<<<<<< HEAD
The `@slack_view` decorator adds CSRF exempt and verification to your function-based django view.

=======
>>>>>>> 02235f96
```python
from slack_utils.decorators import slack_view
from django.http import HttpResponse

@slack_view
def sample_view(request, *args, **kwargs):
    # your logic
    return HttpResponse("Hello!")

```


### Class-based view
<<<<<<< HEAD
The `SlackView`  base class adds CSRF exempt and verification to your class-based django view.

=======
>>>>>>> 02235f96
```python
from slack_utils.views import SlackView
from django.http import HttpResponse

class SampleView(SlackView):
    def post(self, request, *args, **kwargs):
        # your logic
        return HttpResponse("Hello!")

```

<<<<<<< HEAD
### Slash command
To easily handle [Slack slash commands](https://api.slack.com/slash-commands), use `CommandView` as a base class for your class-based views.
=======
### Slash command parsing
>>>>>>> 02235f96

```python
from slack_utils.views import CommandView
from django.http import HttpResponse

class SampleCommandView(CommandView):
    def handle_command(self, command, text, **kwargs):
        return HttpResponse("Hello!")
```

<<<<<<< HEAD
`**kwargs`would get the rest of the data from Slack request

### Events API

To handle [Slack events](https://api.slack.com/events-api) add the following to your `urls.py`
```python
    from django.conf.urls import include
    from django.urls import path
    
    urlpatterns = [
        ...
        path('slack/', include('slack_utils.urls')),
    ]

```

Event handler subscription can be done in two ways:

#### Receiver decorator
Put them into `slack_events.py` of your app or make sure it's loadded once. 
```python
from slack_utils.decorators import slack_receiver

@slack_receiver('reaction_added')
def on_reaction_added(event_data, **kwargs):
    # your logic 
 
```

#### Signal

```python
from slack_utils.signals import event_received
from django.dispatch import receiver

@receiver(event_received)
def on_event_received(sender, event_type, event_data, **kwargs):
    if event_type == 'reaction_added':
        # your logic 

    # your other logic 
 
```
=======
`**kwargs` would get the rest of the data from Slack request
>>>>>>> 02235f96
<|MERGE_RESOLUTION|>--- conflicted
+++ resolved
@@ -19,11 +19,8 @@
 ## Usage
 
 ### View decorator
-<<<<<<< HEAD
 The `@slack_view` decorator adds CSRF exempt and verification to your function-based django view.
 
-=======
->>>>>>> 02235f96
 ```python
 from slack_utils.decorators import slack_view
 from django.http import HttpResponse
@@ -37,11 +34,9 @@
 
 
 ### Class-based view
-<<<<<<< HEAD
+
 The `SlackView`  base class adds CSRF exempt and verification to your class-based django view.
 
-=======
->>>>>>> 02235f96
 ```python
 from slack_utils.views import SlackView
 from django.http import HttpResponse
@@ -53,12 +48,10 @@
 
 ```
 
-<<<<<<< HEAD
+
 ### Slash command
 To easily handle [Slack slash commands](https://api.slack.com/slash-commands), use `CommandView` as a base class for your class-based views.
-=======
-### Slash command parsing
->>>>>>> 02235f96
+
 
 ```python
 from slack_utils.views import CommandView
@@ -69,7 +62,6 @@
         return HttpResponse("Hello!")
 ```
 
-<<<<<<< HEAD
 `**kwargs`would get the rest of the data from Slack request
 
 ### Events API
@@ -90,6 +82,7 @@
 
 #### Receiver decorator
 Put them into `slack_events.py` of your app or make sure it's loadded once. 
+
 ```python
 from slack_utils.decorators import slack_receiver
 
@@ -112,7 +105,4 @@
 
     # your other logic 
  
-```
-=======
-`**kwargs` would get the rest of the data from Slack request
->>>>>>> 02235f96
+```